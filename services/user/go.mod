--- conflicted
+++ resolved
@@ -6,7 +6,6 @@
 	github.com/go-chi/chi/v5 v5.0.12
 	github.com/go-chi/cors v1.2.2
 	github.com/golang-jwt/jwt/v5 v5.3.0
-<<<<<<< HEAD
 	github.com/prometheus/client_golang v1.19.0
 	go.uber.org/zap v1.27.0
 	golang.org/x/crypto v0.31.0
@@ -17,7 +16,6 @@
 require (
 	github.com/beorn7/perks v1.0.1 // indirect
 	github.com/cespare/xxhash/v2 v2.2.0 // indirect
-=======
 	go.uber.org/zap v1.27.0
 	golang.org/x/crypto v0.31.0
 	gorm.io/driver/postgres v1.6.0
@@ -26,26 +24,19 @@
 )
 
 require (
->>>>>>> bb123615
 	github.com/jackc/pgpassfile v1.0.0 // indirect
 	github.com/jackc/pgservicefile v0.0.0-20240606120523-5a60cdf6a761 // indirect
 	github.com/jackc/pgx/v5 v5.6.0 // indirect
 	github.com/jackc/puddle/v2 v2.2.2 // indirect
 	github.com/jinzhu/inflection v1.0.0 // indirect
 	github.com/jinzhu/now v1.1.5 // indirect
-<<<<<<< HEAD
 	github.com/prometheus/client_model v0.5.0 // indirect
 	github.com/prometheus/common v0.48.0 // indirect
 	github.com/prometheus/procfs v0.12.0 // indirect
-=======
 	github.com/mattn/go-sqlite3 v1.14.22 // indirect
->>>>>>> bb123615
 	go.uber.org/multierr v1.10.0 // indirect
 	golang.org/x/sync v0.10.0 // indirect
 	golang.org/x/sys v0.28.0 // indirect
 	golang.org/x/text v0.21.0 // indirect
-<<<<<<< HEAD
 	google.golang.org/protobuf v1.32.0 // indirect
-=======
->>>>>>> bb123615
 )