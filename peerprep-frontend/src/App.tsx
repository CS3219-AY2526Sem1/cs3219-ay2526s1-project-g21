--- conflicted
+++ resolved
@@ -6,11 +6,8 @@
 import SignUp from "@/pages/SignUp";
 import Forgot from "@/pages/Forgot";
 import Account from "@/pages/Account";
-<<<<<<< HEAD
 import MatchPage from "@/pages/Test";
-=======
 import Editor from "@/pages/Editor";
->>>>>>> c133a6f4
 import { useAuth } from "@/context/AuthContext";
 import { Toaster } from 'react-hot-toast'
 
