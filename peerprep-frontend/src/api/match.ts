--- conflicted
+++ resolved
@@ -1,16 +1,11 @@
 import { RoomInfo } from "@/types/question";
 
-<<<<<<< HEAD
-export async function checkUserPreExistingMatch(userId: number | undefined) {
-    const res = await fetch(`http://localhost:8083/api/v1/match/check?userId=${userId?.toString()}`, {
-=======
 const MATCH_API_BASE = (import.meta as any).env?.VITE_MATCH_API_BASE || "http://localhost:8083";
 
 const COLLAB_API_BASE = (import.meta as any).env?.VITE_COLLAB_API_BASE || "http://localhost:8084";
 
 export async function checkUserPreExistingMatch(userId: number | undefined) {
     const res = await fetch(`${MATCH_API_BASE}/api/v1/match/check?userId=${userId?.toString()}`, {
->>>>>>> d5f73e23
         method: 'GET',
         headers: {
             'Content-Type': 'application/json'
@@ -27,11 +22,7 @@
         return;
     }
 
-<<<<<<< HEAD
-    const res = await fetch("http://localhost:8083/api/v1/match/join", {
-=======
     const res = await fetch(`${MATCH_API_BASE}/api/v1/match/join`, {
->>>>>>> d5f73e23
         method: "POST",
         headers: { "Content-Type": "application/json" },
         body: JSON.stringify({ userId: userId.toString(), category, difficulty }),
@@ -47,11 +38,7 @@
 }
 
 export async function cancelQueue(userId: number | undefined) {
-<<<<<<< HEAD
-    const res = await fetch(`http://localhost:8083/api/v1/match/cancel`, {
-=======
     const res = await fetch(`${MATCH_API_BASE}/api/v1/match/cancel`, {
->>>>>>> d5f73e23
         method: 'POST',
         headers: {
             'Content-Type': 'application/json'
@@ -64,11 +51,7 @@
 }
 
 export async function acceptMatch(userId: number | undefined, matchId: string | null) {
-<<<<<<< HEAD
-    const res = await fetch('http://localhost:8083/api/v1/match/handshake', {
-=======
     const res = await fetch(`${MATCH_API_BASE}/api/v1/match/handshake`, {
->>>>>>> d5f73e23
         method: 'POST',
         headers: {
             'Content-Type': 'application/json'
@@ -81,11 +64,7 @@
 
 export async function exitRoom(userId: number | undefined) {
     try {
-<<<<<<< HEAD
-        const res = await fetch('http://localhost:8083/api/v1/match/done', {
-=======
         const res = await fetch(`${MATCH_API_BASE}/api/v1/match/done`, {
->>>>>>> d5f73e23
             method: 'POST',
             headers: {
                 'Content-Type': 'application/json'
