import { useState, useEffect } from "react";
import { ExternalLink } from "lucide-react";
import type { Question } from "@/types/question";
import { getDifficultyColor } from "@/utils/questionUtils";
import { getQuestions } from "@/services/questionService";
import { QuestionModal } from "@/components/QuestionModal";
import { getUserHistory } from "@/api/history";
import { getMe } from "@/api/auth";
import { useAuth } from "@/context/AuthContext";

const DEFAULT_ITEMS_PER_PAGE = 10;

interface QuestionsTableRowProps {
  question: Question;
  onOpenModal: (question: Question) => void;
  isSolved: boolean;
}

const QuestionsTableRow = ({ question, onOpenModal, isSolved }: QuestionsTableRowProps) => {
  return (
    <tr className="hover:bg-gray-50">
      <td className="px-6 py-4 text-sm text-gray-900">{question.title}</td>
      <td className="px-6 py-4 text-sm text-gray-600">{question.topic_tags?.map(x => x.replace(/_/g, " ")).join(", ") || "No topics"}</td>
      <td className={`px-6 py-4 text-sm font-medium ${getDifficultyColor(question.difficulty)}`}>
        {question.difficulty}
      </td>
      <td className={`px-6 py-4 text-sm font-medium ${isSolved ? 'text-green-600' : 'text-gray-500'}`}>
        {isSolved ? 'Attempted' : 'Unsolved'}
      </td>
      <td className="px-6 py-4 text-sm">
        <button
          onClick={() => onOpenModal(question)}
          className="p-1 hover:bg-gray-100 rounded"
          aria-label="Open question"
          title="Open question"
          type="button"
        >
          <ExternalLink className="w-4 h-4 text-gray-600" />
        </button>
      </td>
    </tr>
  );
};

export default function Questions() {
  const { token } = useAuth();
  const [user, setUser] = useState<{ id: number; username: string; email: string } | null>(null);
  const [questions, setQuestions] = useState<Question[]>([]);
  const [loading, setLoading] = useState(true);
  const [error, setError] = useState<string | null>(null);
  const [currentPage, setCurrentPage] = useState(1);
  const [itemsPerPage] = useState(DEFAULT_ITEMS_PER_PAGE);
  const [totalPages, setTotalPages] = useState(1);
  const [totalItems, setTotalItems] = useState(0);
  const [hasNext, setHasNext] = useState(false);
  const [hasPrev, setHasPrev] = useState(false);
  const [selectedQuestion, setSelectedQuestion] = useState<Question | null>(null);
<<<<<<< HEAD
=======
  const [searchQuery, setSearchQuery] = useState("");
  const [debouncedSearch, setDebouncedSearch] = useState("");
>>>>>>> 9ac23e8b
  const [solvedQuestionIds, setSolvedQuestionIds] = useState<Set<number>>(new Set());

  const getStartItem = () => totalItems === 0 ? 0 : (currentPage - 1) * itemsPerPage + 1;
  const getEndItem = () => Math.min(currentPage * itemsPerPage, totalItems);

<<<<<<< HEAD
=======
  // Debounce search input
  useEffect(() => {
    const timer = setTimeout(() => {
      setDebouncedSearch(searchQuery);
      setCurrentPage(1);
    }, 500);

    return () => clearTimeout(timer);
  }, [searchQuery]);
>>>>>>> 9ac23e8b
  // Fetch user info
  useEffect(() => {
    const loadUser = async () => {
      if (!token) return;

      try {
        const userData = await getMe(token);
        setUser(userData);
      } catch (err) {
        console.error('Failed to load user:', err);
      }
    };

    loadUser();
  }, [token]);

  // Fetch user's interview history to determine solved questions
  useEffect(() => {
    const loadHistory = async () => {
      if (!user?.id) {
        return;
      }

      try {
        const history = await getUserHistory(String(user.id));

        // Extract unique question IDs into a Set for O(1) lookup
        const solvedIds = new Set<number>(
          history.map(item => item.questionId)
        );

        setSolvedQuestionIds(solvedIds);
      } catch (err) {
        console.error('Failed to load history:', err);
        // Don't show error to user, just default to all unsolved
      }
    };

    loadHistory();
  }, [user?.id]);

  useEffect(() => {
    const loadQuestions = async () => {
      try {
        setLoading(true);
        setError(null);
        const data = await getQuestions(currentPage, itemsPerPage, debouncedSearch);
        setQuestions(data.items);
        setTotalPages(data.totalPages);
        setTotalItems(data.total);
        setHasNext(data.hasNext);
        setHasPrev(data.hasPrev);
      } catch (err) {
        // Handle no results differently from actual errors
        const errorMessage = err instanceof Error ? err.message : 'Failed to load questions';
        if (errorMessage.includes('No questions found') || errorMessage.includes('no_results')) {
          setQuestions([]);
          setTotalPages(0);
          setTotalItems(0);
          setHasNext(false);
          setHasPrev(false);
          setError(debouncedSearch ? 'No questions found matching your search criteria' : 'No questions available');
        } else {
          setError(errorMessage);
        }
      } finally {
        setLoading(false);
      }
    };

    loadQuestions();
  }, [currentPage, itemsPerPage, debouncedSearch]);

  if (loading) {
    return (
      <section className="mx-auto max-w-7xl px-4 py-14 sm:px-6">
        <div className="text-center">Loading questions...</div>
      </section>
    );
  }

  const isNoResultsError = error && (error.includes('No questions found') || error.includes('No questions available'));

  if (error && !isNoResultsError) {
    return (
      <section className="mx-auto max-w-7xl px-4 py-14 sm:px-6">
        <div className="text-center text-red-600">Error: {error}</div>
      </section>
    );
  }

  return (
    <section className="mx-auto max-w-7xl px-4 py-14 sm:px-6">
      <div className="mb-8 flex flex-col gap-4 sm:flex-row sm:items-center sm:justify-between">
        <h1 className="text-3xl font-semibold text-black">All Questions</h1>
        <input
          type="text"
          placeholder="Search Questions"
<<<<<<< HEAD
=======
          value={searchQuery}
          onChange={(e) => setSearchQuery(e.target.value)}
>>>>>>> 9ac23e8b
          className="w-full rounded-md border border-[#D1D5DB] px-3 py-2 text-sm focus:border-transparent focus:outline-none focus:ring-2 focus:ring-[#2F6FED] sm:w-64"
        />
      </div>

      <div className="bg-white border border-[#E5E7EB] rounded-lg overflow-hidden">
        <div className="overflow-x-auto">
          <table className="w-full">
            <thead className="bg-gray-50 border-b border-[#E5E7EB]">
              <tr>
                <th className="px-6 py-3 text-left text-sm font-medium text-gray-900">Question</th>
                <th className="px-6 py-3 text-left text-sm font-medium text-gray-900">Topic</th>
                <th className="px-6 py-3 text-left text-sm font-medium text-gray-900">Difficulty</th>
                <th className="px-6 py-3 text-left text-sm font-medium text-gray-900">Status</th>
                <th className="px-6 py-3 text-left text-sm font-medium text-gray-900">Actions</th>
              </tr>
            </thead>
            <tbody className="divide-y divide-[#E5E7EB]">
<<<<<<< HEAD
              {questions.map((question) => (
                <QuestionsTableRow
                  key={question.id}
                  question={question}
                  onOpenModal={setSelectedQuestion}
                  isSolved={solvedQuestionIds.has(question.id)}
                />
              ))}
=======
              {questions.length === 0 && isNoResultsError ? (
                <tr>
                  <td colSpan={5} className="px-6 py-12 text-center text-gray-500">
                    <div className="flex flex-col items-center gap-2">
                      <p className="text-lg font-medium">{error}</p>
                      {debouncedSearch && (
                        <p className="text-sm">Try adjusting your search terms</p>
                      )}
                    </div>
                  </td>
                </tr>
              ) : (
                questions.map((question) => (
                  <QuestionsTableRow
                    key={question.id}
                    question={question}
                    onOpenModal={setSelectedQuestion}
                    isSolved={solvedQuestionIds.has(question.id)}
                  />
                ))
              )}
>>>>>>> 9ac23e8b
            </tbody>
          </table>
        </div>

        <div className="flex flex-col gap-3 border-t border-[#E5E7EB] bg-white px-4 py-3 text-center sm:flex-row sm:items-center sm:justify-between sm:px-6 sm:text-left">
          <div className="text-sm text-gray-700 sm:text-left">
            Showing {getStartItem()} to {getEndItem()} of {totalItems} rows
          </div>
          <div className="flex items-center justify-center gap-2 sm:justify-end">
            <button
              onClick={() => setCurrentPage(prev => prev - 1)}
              disabled={!hasPrev || loading}
              className="rounded-md border border-[#D1D5DB] px-3 py-2 text-sm hover:bg-gray-50 disabled:cursor-not-allowed disabled:opacity-50"
            >
              Previous
            </button>
            <span className="px-3 py-2 text-sm text-gray-700">
              Page {currentPage} of {totalPages}
            </span>
            <button
              onClick={() => setCurrentPage(prev => prev + 1)}
              disabled={!hasNext || loading}
              className="rounded-md border border-[#D1D5DB] px-3 py-2 text-sm hover:bg-gray-50 disabled:cursor-not-allowed disabled:opacity-50"
            >
              Next
            </button>
          </div>
        </div>
      </div>

      <QuestionModal
        question={selectedQuestion}
        onClose={() => setSelectedQuestion(null)}
      />
    </section>
  );
}<|MERGE_RESOLUTION|>--- conflicted
+++ resolved
@@ -55,18 +55,13 @@
   const [hasNext, setHasNext] = useState(false);
   const [hasPrev, setHasPrev] = useState(false);
   const [selectedQuestion, setSelectedQuestion] = useState<Question | null>(null);
-<<<<<<< HEAD
-=======
   const [searchQuery, setSearchQuery] = useState("");
   const [debouncedSearch, setDebouncedSearch] = useState("");
->>>>>>> 9ac23e8b
   const [solvedQuestionIds, setSolvedQuestionIds] = useState<Set<number>>(new Set());
 
   const getStartItem = () => totalItems === 0 ? 0 : (currentPage - 1) * itemsPerPage + 1;
   const getEndItem = () => Math.min(currentPage * itemsPerPage, totalItems);
 
-<<<<<<< HEAD
-=======
   // Debounce search input
   useEffect(() => {
     const timer = setTimeout(() => {
@@ -76,7 +71,6 @@
 
     return () => clearTimeout(timer);
   }, [searchQuery]);
->>>>>>> 9ac23e8b
   // Fetch user info
   useEffect(() => {
     const loadUser = async () => {
@@ -175,11 +169,8 @@
         <input
           type="text"
           placeholder="Search Questions"
-<<<<<<< HEAD
-=======
           value={searchQuery}
           onChange={(e) => setSearchQuery(e.target.value)}
->>>>>>> 9ac23e8b
           className="w-full rounded-md border border-[#D1D5DB] px-3 py-2 text-sm focus:border-transparent focus:outline-none focus:ring-2 focus:ring-[#2F6FED] sm:w-64"
         />
       </div>
@@ -197,16 +188,6 @@
               </tr>
             </thead>
             <tbody className="divide-y divide-[#E5E7EB]">
-<<<<<<< HEAD
-              {questions.map((question) => (
-                <QuestionsTableRow
-                  key={question.id}
-                  question={question}
-                  onOpenModal={setSelectedQuestion}
-                  isSolved={solvedQuestionIds.has(question.id)}
-                />
-              ))}
-=======
               {questions.length === 0 && isNoResultsError ? (
                 <tr>
                   <td colSpan={5} className="px-6 py-12 text-center text-gray-500">
@@ -228,7 +209,6 @@
                   />
                 ))
               )}
->>>>>>> 9ac23e8b
             </tbody>
           </table>
         </div>
