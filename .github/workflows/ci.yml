--- conflicted
+++ resolved
@@ -41,11 +41,7 @@
       - name: Run go tests for ${{ matrix.service }}
         run: |
           cd ${{ matrix.service }}
-<<<<<<< HEAD
-          go test ./... -coverprofile=coverage.out
-=======
           go test ./... -coverprofile=coverage.out -covermode=atomic
->>>>>>> 9ac23e8b
 
       - name: Generate test coverage badge (${{ matrix.service }})
         uses: vladopajic/go-test-coverage@v2.18.0
@@ -79,44 +75,4 @@
           for d in services/*; do
             name=$(basename "$d")
             docker build -t peerprep/$name:ci "$d"
-          done
-
-  publish-coverage-badges:
-    runs-on: ubuntu-latest
-    needs: build-and-test
-    permissions:
-      contents: write
-    steps:
-      - uses: actions/checkout@v4
-        with:
-          fetch-depth: 0
-          persist-credentials: true
-
-      - uses: actions/download-artifact@v4
-        with:
-          path: badges
-          pattern: coverage-badge-*
-          merge-multiple: true
-
-      - name: Update coverage badges in main branch
-        run: |
-          git config user.name "github-actions[bot]"
-          git config user.email "github-actions[bot]@users.noreply.github.com"
-
-          mkdir -p .github/badges
-
-          # Copy all SVG files from the downloaded artifacts
-          if [ -d "badges" ]; then
-            find badges -name '*.svg' -exec cp {} .github/badges/ \;
-          fi
-
-          git add .github/badges
-          if ! git diff --staged --quiet; then
-            git commit -m "Update coverage badges [skip ci]"
-            git push origin master || {
-              echo "::warning::Failed to push badges. May need repository write permissions."
-              exit 0
-            }
-          else
-            echo "No changes to commit"
-          fi+          done