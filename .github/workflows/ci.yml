name: ci
on:
  push:
    branches: ["main"]
  pull_request:
jobs:
  build-and-test:
    runs-on: ubuntu-latest
    strategy:
      matrix:
<<<<<<< HEAD
        service: [services/collab, services/match, services/question, services/user, services/voice]
=======
        service: [services/collab, services/match, services/question, services/user, services/sandbox]
>>>>>>> 2d844f1b

    steps:
      - uses: actions/checkout@v4
      - uses: actions/setup-go@v5
        with:
          go-version: "1.22"

      - name: Type check and lint ${{ matrix.service }}
        uses: golangci/golangci-lint-action@v5
        with:
          version: v1.64.8
          working-directory: ${{ matrix.service }}
          args: --timeout=5m --out-format=colored-line-number

      - name: Test ${{ matrix.service }}
        run: |
          echo "==> go test ${{ matrix.service }}"
          (cd "${{ matrix.service }}" && go test ./...)

  docker-build:
    runs-on: ubuntu-latest
    needs: build-and-test
    steps:
      - uses: actions/checkout@v4
      - uses: docker/setup-buildx-action@v3
      - name: Build images (no push)
        run: |
          for d in services/*; do
            name=$(basename "$d")
            docker build -t peerprep/$name:ci "$d"
          done<|MERGE_RESOLUTION|>--- conflicted
+++ resolved
@@ -8,11 +8,7 @@
     runs-on: ubuntu-latest
     strategy:
       matrix:
-<<<<<<< HEAD
-        service: [services/collab, services/match, services/question, services/user, services/voice]
-=======
-        service: [services/collab, services/match, services/question, services/user, services/sandbox]
->>>>>>> 2d844f1b
+        service: [services/collab, services/match, services/question, services/user, services/voice, services/sandbox]
 
     steps:
       - uses: actions/checkout@v4
